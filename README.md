# Welcome to the Unitree Go2 Omniverse Project!

I am thrilled to announce that the Unitree Go2 robot has now been integrated with the Nvidia Isaac Sim (Orbit), marking a major step forward in robotics research and development. The combination of these two cutting-edge technologies opens up a world of possibilities for creating and testing algorithms in a variety of simulated environments.

Get ready to take your research to the next level with this powerful new resource at your fingertips!


Real time Go2 Balancing:

<p align="center">
<img width="1280" height="600" src="https://github.com/abizovnuralem/go2_omniverse/assets/33475993/60c2233a-7586-49b6-a134-a7bddc4dd9ae" alt='Go2'>
</p>


Go2 Ros2 Camera stream:

<p align="center">
<img width="1200" height="440" src="https://github.com/abizovnuralem/go2_omniverse/assets/33475993/c740147b-ce00-4d7c-94de-0140be135e3e" alt='Go2'>
</p>


URDF real-time joints sync:

<p align="center">
<img width="1200" height="440" src="https://github.com/abizovnuralem/go2_omniverse/assets/33475993/a8060b6e-e9b7-4d30-89f2-8a50b7510a2b" alt='Go2'>
</p>

Foot force data stream:

<p align="center">
<img width="1200" height="440" src="https://github.com/abizovnuralem/go2_omniverse/assets/33475993/95a34b03-471e-496a-88cc-38e7c4e1906d" alt='Go2'>
</p>


Real-time RTX lidar stream:

<p align="center">
<img width="1200" height="440" src="https://github.com/abizovnuralem/go2_omniverse/assets/33475993/3f078bf2-e4b6-45ca-8807-36537a4125b5" alt='Go2'>
</p>


Custom envs (Office):

<p align="center">
<img width="1200" height="440" src="https://github.com/abizovnuralem/go2_omniverse/assets/33475993/e2e9bdd0-1f40-41a8-86bc-c1097ab3fd7b" alt='Go2'>
</p>


Custom envs (Warehouse):

<p align="center">
<img width="1200" height="440" src="https://github.com/abizovnuralem/go2_omniverse/assets/33475993/5db6f331-60be-40bd-9b4b-ead44064ee44" alt='Go2'>
</p>


## Project RoadMap:
1. PPO balancing algorithm :white_check_mark: 
2. Keyboard real time control :white_check_mark: 
3. Camera stream to ROS2 :white_check_mark: 
4. RTX Lidar stream to ROS2 :white_check_mark:
5. IMU data stream to ROS2 :white_check_mark: 
6. URDF real-time joints sync :white_check_mark:
7. Foot force data stream :white_check_mark:
8. Real-time control from ROS2 :white_check_mark:
9. Nav2 with Slam_toolbox :white_check_mark:
10. Bunch of RL-envs for custom dog training :white_check_mark:
11. Custom numbers of robots

## Your feedback and support mean the world to us. 

If you're as enthusiastic about this project as we are, please consider giving it a :star: star on our GitHub repository. 

Your encouragement fuels our passion and helps us develop our RoadMap further. We welcome any help or suggestions you can offer!

Together, let's push the boundaries of what's possible with the Unitree Go2 and ROS2!


## System requirements
You need to install:
1. Ubuntu 22.04
2. Nvidia Isaac Sim 2023.1.1
3. Nvidia Orbit 0.3.0
<<<<<<< HEAD
4. Ros2 Humble
=======
>>>>>>> 3cc7ae60

Full instruction:
```
https://isaac-orbit.github.io/orbit/source/setup/installation.html
```

Some suggestions from me:
<<<<<<< HEAD
1. You need to check nvidia-smi, it should work, before installing Isaac Sim
=======
1. You need to check nvidia-smi, it should work, before install Isaac Sim
>>>>>>> 3cc7ae60
2. You need to install Miniconda and execute: conda config --set auto_activate_base false
3. Install Omniverse launcher and then install Isaac Sim.
4. Create conda env then activate it, also execute ./orbit.sh --install and ./orbit.sh --extra and ./orbit.sh --extra rsl_rl

Also, you need to install ROS2 on your system and configure it:

```
https://docs.omniverse.nvidia.com/isaacsim/latest/installation/install_ros.html#isaac-sim-app-install-ros
```

## Downloading the code

To start with the local development environment, clone this repo:

```
git clone https://github.com/abizovnuralem/go2_omniverse/ --recurse-submodules -j8 --depth=1

```

## Setup the Unitree L1 Lidar:

First, you need to copy files from Isaac Sim folder to your local Isaac Sim installation in order to use Unitree L1 lidar inside Orbit.

```
1. You need to replace original file that located in ~/.local/share/ov/pkg/isaac_sim-2023.1.1/exts/omni.isaac.sensor/config/extrensiom.toml 
with Isaac_sim/extension.toml
2. You need to add Unitree folder that is inside Isaac_sim folder to  ~/.local/share/ov/pkg/isaac_sim-2023.1.1/exts/omni.isaac.sensor/data/lidar_configs/
```

## Usage
The current project was tested on Ubuntu 22.04, IsaacSim 2023.1.1 with Orbit 0.3.0 and Nvidia Driver Version: 545.
To start the project, execute:

```
./run_sim.sh
```

You can control the dog using "WASD" keyboard commands

## ROS2 SDK

You can use https://github.com/abizovnuralem/go2_ros2_sdk or https://github.com/unitreerobotics/unitree_ros2 as a basement for your ROS2 setup.


## Select custom env

To use predifined custom envs, you need to download files from https://drive.google.com/drive/folders/1vVGuO1KIX1K6mD6mBHDZGm9nk2vaRyj3?usp=sharing and place them to /envs folder.
Then you can execute it via python main.py --custom_env=office or python main.py --custom_env=warehouse commands (The whole cmd you can read from run_sim script). If you are doing it first time, it will take 2-3 minutes to configure the env. Please, wait.


## Development

To contribute or modify the project, refer to these resources for implementing additional features or improving the existing codebase. PRs are welcome!

## VR support

To enable VR support on linux will take some time, but it works!
I have tested it on:
1. Ubuntu 22.04
2. Nvidia drivers are 545.29.06 
3. SteamVR 2.4.4 (IMPORTANT! It should be 2.4.4) and you need to go to Compatibility tab (Inside Steam app) and "Force the use of a specific Steam Play compatibility tool" and switch to "Steam-Play-None", additional info you can find in ALVR github issues tab.
4. ALVR streamer 20.8.1 + Oculus Quest 2 (client ALVR you can install via SideQuest app) (How to install it: https://github.com/alvr-org/ALVR)
5. Execute IsaacSim, Go to Window -> Extensions, find STEAMVR INPUT/OUTPUT then enable it and enable AutoLoad. Reopen IsaacSim. Use OpenXR mode.
6. Enjoy Omniverse in VR mode!

## Thanks
Special thanks to Leul Tesfaye for his expertise in Orbit lidars and Tamas @tfoldi for his contribution to this project.

## VR support

To enable VR support on linux will take some time, but it works!
I have tested it on:
1. Ubuntu 22.04
2. Nvidia drivers are 545.29.06 
3. SteamVR 2.4.4 (IMPORTANT! It should be 2.4.4) and you need to go to Compatibility tab (Inside Steam app) and "Force the use of a specific Steam Play compatibility tool" and switch to "Steam-Play-None", additional info you can find in ALVR github issues tab.
4. ALVR streamer 20.8.1 + Oculus Quest 2 (client ALVR you can install via SideQuest app) (How to install it: https://github.com/alvr-org/ALVR)
5. Execute IsaacSim, Go to Window -> Extensions, find STEAMVR INPUT/OUTPUT then enable it and enable AutoLoad. Reopen IsaacSim. Use OpenXR mode.
6. Enjoy Omniverse in VR mode!

## License

This project is licensed under the BSD 2-clause License - see the [LICENSE](https://github.com/abizovnuralem/go2_omniverse/blob/master/LICENSE) file for details.<|MERGE_RESOLUTION|>--- conflicted
+++ resolved
@@ -80,10 +80,8 @@
 1. Ubuntu 22.04
 2. Nvidia Isaac Sim 2023.1.1
 3. Nvidia Orbit 0.3.0
-<<<<<<< HEAD
 4. Ros2 Humble
-=======
->>>>>>> 3cc7ae60
+
 
 Full instruction:
 ```
@@ -91,11 +89,7 @@
 ```
 
 Some suggestions from me:
-<<<<<<< HEAD
 1. You need to check nvidia-smi, it should work, before installing Isaac Sim
-=======
-1. You need to check nvidia-smi, it should work, before install Isaac Sim
->>>>>>> 3cc7ae60
 2. You need to install Miniconda and execute: conda config --set auto_activate_base false
 3. Install Omniverse launcher and then install Isaac Sim.
 4. Create conda env then activate it, also execute ./orbit.sh --install and ./orbit.sh --extra and ./orbit.sh --extra rsl_rl
